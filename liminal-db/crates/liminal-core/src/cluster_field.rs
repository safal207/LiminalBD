--- conflicted
+++ resolved
@@ -119,17 +119,6 @@
 
 impl ResonantModel {
     pub fn top_edges(&self, limit: usize) -> Vec<ResonantEdge> {
-<<<<<<< HEAD
-        take_top_by(&self.edges, limit, |edge| edge.weight)
-    }
-
-    pub fn top_influences(&self, limit: usize) -> Vec<ResonantInfluence> {
-        take_top_by(&self.influences, limit, |influence| influence.impact)
-    }
-
-    pub fn top_tensions(&self, limit: usize) -> Vec<ResonantTension> {
-        take_top_by(&self.tensions, limit, |tension| tension.tension)
-=======
         take_top(&self.edges, limit)
     }
 
@@ -139,7 +128,6 @@
 
     pub fn top_tensions(&self, limit: usize) -> Vec<ResonantTension> {
         take_top(&self.tensions, limit)
->>>>>>> 2709efcd
     }
 }
 
@@ -164,28 +152,12 @@
     pub tension: f32,
 }
 
-<<<<<<< HEAD
-fn take_top_by<T, F>(items: &[T], limit: usize, score: F) -> Vec<T>
-where
-    T: Clone,
-    F: Fn(&T) -> f32,
-{
-    if limit == 0 || items.is_empty() {
-        return Vec::new();
-    }
-
-    let mut ranked: Vec<&T> = items.iter().collect();
-    ranked.sort_by(|a, b| score(*b).partial_cmp(&score(*a)).unwrap_or(Ordering::Equal));
-
-    ranked.into_iter().take(limit).cloned().collect()
-=======
 fn take_top<T: Clone>(items: &[T], limit: usize) -> Vec<T> {
     if limit == 0 {
         Vec::new()
     } else {
         items.iter().take(limit).cloned().collect()
     }
->>>>>>> 2709efcd
 }
 
 const DEFAULT_INTROSPECT_TOP_N: usize = 10;
@@ -2383,26 +2355,15 @@
         let mut field = ClusterField::new();
         field.resonant_model.edges = vec![
             ResonantEdge {
-<<<<<<< HEAD
-                from: 3,
-                to: 4,
-                weight: 0.75,
-            },
-            ResonantEdge {
-=======
->>>>>>> 2709efcd
                 from: 1,
                 to: 2,
                 weight: 0.92,
             },
-<<<<<<< HEAD
-=======
             ResonantEdge {
                 from: 3,
                 to: 4,
                 weight: 0.75,
             },
->>>>>>> 2709efcd
         ];
         let exec = field
             .exec_lql(LqlAst::IntrospectModel { top_n: Some(1) })
@@ -2428,26 +2389,11 @@
     #[test]
     fn introspect_influence_defaults_limit() {
         let mut field = ClusterField::new();
-<<<<<<< HEAD
-        field.resonant_model.influences = vec![
-            ResonantInfluence {
-                source: 7,
-                target: 8,
-                impact: 0.42,
-            },
-            ResonantInfluence {
-                source: 5,
-                target: 6,
-                impact: 0.66,
-            },
-        ];
-=======
         field.resonant_model.influences = vec![ResonantInfluence {
             source: 5,
             target: 6,
             impact: 0.66,
         }];
->>>>>>> 2709efcd
         let exec = field
             .exec_lql(LqlAst::IntrospectInfluence { top_n: None })
             .expect("introspect influence");
@@ -2460,18 +2406,9 @@
         let influences = payload["meta"]["introspect_influence"]["influences"]
             .as_array()
             .expect("influences array");
-<<<<<<< HEAD
-        assert_eq!(influences.len(), 2);
-        assert_eq!(influences[0]["source"].as_u64(), Some(5));
-        let first_impact = influences[0]["impact"].as_f64().expect("impact as f64");
-        assert!((first_impact - 0.66).abs() < 1e-6);
-        let second_impact = influences[1]["impact"].as_f64().expect("impact as f64");
-        assert!((second_impact - 0.42).abs() < 1e-6);
-=======
         assert_eq!(influences.len(), 1);
         assert_eq!(influences[0]["source"].as_u64(), Some(5));
         assert_eq!(influences[0]["target"].as_u64(), Some(6));
->>>>>>> 2709efcd
     }
 
     #[test]
@@ -2479,26 +2416,15 @@
         let mut field = ClusterField::new();
         field.resonant_model.tensions = vec![
             ResonantTension {
-<<<<<<< HEAD
-                from: 10,
-                to: 11,
-                tension: 0.52,
-            },
-            ResonantTension {
-=======
->>>>>>> 2709efcd
                 from: 8,
                 to: 9,
                 tension: 0.55,
             },
-<<<<<<< HEAD
-=======
             ResonantTension {
                 from: 10,
                 to: 11,
                 tension: 0.52,
             },
->>>>>>> 2709efcd
         ];
         let exec = field
             .exec_lql(LqlAst::IntrospectTension { top_n: Some(2) })
@@ -2509,11 +2435,6 @@
             .expect("tensions array");
         assert_eq!(tensions.len(), 2);
         assert_eq!(tensions[0]["from"].as_u64(), Some(8));
-<<<<<<< HEAD
-        let top_tension = tensions[0]["tension"].as_f64().expect("tension as f64");
-        assert!((top_tension - 0.55).abs() < 1e-6);
-=======
->>>>>>> 2709efcd
         assert_eq!(tensions[1]["to"].as_u64(), Some(11));
     }
 
